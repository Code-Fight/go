// Copyright 2017 The Go Authors. All rights reserved.
// Use of this source code is governed by a BSD-style
// license that can be found in the LICENSE file.

package goobj

import (
	"debug/elf"
	"debug/macho"
	"debug/pe"
	"fmt"
	"internal/testenv"
	"internal/xcoff"
	"io"
	"io/ioutil"
	"os"
	"os/exec"
	"path/filepath"
	"runtime"
	"testing"
)

var (
	buildDir   string
	go1obj     string
	go2obj     string
	goarchive  string
	cgoarchive string
)

func TestMain(m *testing.M) {
	if !testenv.HasGoBuild() {
		return
	}

	if err := buildGoobj(); err != nil {
		fmt.Println(err)
		os.RemoveAll(buildDir)
		os.Exit(1)
	}

	exit := m.Run()

	os.RemoveAll(buildDir)
	os.Exit(exit)
}

func copyDir(dst, src string) error {
	err := os.MkdirAll(dst, 0777)
	if err != nil {
		return err
	}
	fis, err := ioutil.ReadDir(src)
	if err != nil {
		return err
	}
	for _, fi := range fis {
		err = copyFile(filepath.Join(dst, fi.Name()), filepath.Join(src, fi.Name()))
		if err != nil {
			return err
		}
	}
	return nil
}

func copyFile(dst, src string) (err error) {
	var s, d *os.File
	s, err = os.Open(src)
	if err != nil {
		return err
	}
	defer s.Close()
	d, err = os.Create(dst)
	if err != nil {
		return err
	}
	defer func() {
		e := d.Close()
		if err == nil {
			err = e
		}
	}()
	_, err = io.Copy(d, s)
	if err != nil {
		return err
	}
	return nil
}

func buildGoobj() error {
	var err error

	buildDir, err = ioutil.TempDir("", "TestGoobj")
	if err != nil {
		return err
	}

	go1obj = filepath.Join(buildDir, "go1.o")
	go2obj = filepath.Join(buildDir, "go2.o")
	goarchive = filepath.Join(buildDir, "go.a")

	gotool, err := testenv.GoTool()
	if err != nil {
		return err
	}

	go1src := filepath.Join("testdata", "go1.go")
	go2src := filepath.Join("testdata", "go2.go")

	out, err := exec.Command(gotool, "tool", "compile", "-o", go1obj, go1src).CombinedOutput()
	if err != nil {
		return fmt.Errorf("go tool compile -o %s %s: %v\n%s", go1obj, go1src, err, out)
	}
	out, err = exec.Command(gotool, "tool", "compile", "-o", go2obj, go2src).CombinedOutput()
	if err != nil {
		return fmt.Errorf("go tool compile -o %s %s: %v\n%s", go2obj, go2src, err, out)
	}
	out, err = exec.Command(gotool, "tool", "pack", "c", goarchive, go1obj, go2obj).CombinedOutput()
	if err != nil {
		return fmt.Errorf("go tool pack c %s %s %s: %v\n%s", goarchive, go1obj, go2obj, err, out)
	}

	if testenv.HasCGO() {
		gopath := filepath.Join(buildDir, "gopath")
		err = copyDir(filepath.Join(gopath, "src", "mycgo"), filepath.Join("testdata", "mycgo"))
		if err == nil {
			err = ioutil.WriteFile(filepath.Join(gopath, "src", "mycgo", "go.mod"), []byte("module mycgo\n"), 0666)
		}
		if err != nil {
			return err
		}
		cmd := exec.Command(gotool, "install", "-gcflags=all="+os.Getenv("GO_GCFLAGS"), "mycgo")
		cmd.Dir = filepath.Join(gopath, "src", "mycgo")
		cmd.Env = append(os.Environ(), "GOPATH="+gopath)
		out, err = cmd.CombinedOutput()
		if err != nil {
			return fmt.Errorf("go install mycgo: %v\n%s", err, out)
		}
		pat := filepath.Join(gopath, "pkg", "*", "mycgo.a")
		ms, err := filepath.Glob(pat)
		if err != nil {
			return err
		}
		if len(ms) == 0 {
			return fmt.Errorf("cannot found paths for pattern %s", pat)
		}
		cgoarchive = ms[0]
	}

	return nil
}

<<<<<<< HEAD
// Check that a symbol has a given name.
func matchSymName(symname, want string) bool {
	return strings.HasPrefix(symname, want+"#") // new style, with index
}

=======
>>>>>>> d282b0f1
func TestParseGoobj(t *testing.T) {
	path := go1obj

	f, err := os.Open(path)
	if err != nil {
		t.Fatal(err)
	}
	defer f.Close()

	p, err := Parse(f, "mypkg")
	if err != nil {
		t.Fatal(err)
	}
	if p.Arch != runtime.GOARCH {
		t.Errorf("%s: got %v, want %v", path, p.Arch, runtime.GOARCH)
	}
	var found bool
	for _, s := range p.Syms {
		if s.Name == "mypkg.go1" {
			found = true
			break
		}
	}
	if !found {
		t.Errorf(`%s: symbol "mypkg.go1" not found`, path)
	}
}

func TestParseArchive(t *testing.T) {
	path := goarchive

	f, err := os.Open(path)
	if err != nil {
		t.Fatal(err)
	}
	defer f.Close()

	p, err := Parse(f, "mypkg")
	if err != nil {
		t.Fatal(err)
	}
	if p.Arch != runtime.GOARCH {
		t.Errorf("%s: got %v, want %v", path, p.Arch, runtime.GOARCH)
	}
	var found1 bool
	var found2 bool
	for _, s := range p.Syms {
		if s.Name == "mypkg.go1" {
			found1 = true
		}
		if s.Name == "mypkg.go2" {
			found2 = true
		}
	}
	if !found1 {
		t.Errorf(`%s: symbol "mypkg.go1" not found`, path)
	}
	if !found2 {
		t.Errorf(`%s: symbol "mypkg.go2" not found`, path)
	}
}

func TestParseCGOArchive(t *testing.T) {
	testenv.MustHaveCGO(t)

	path := cgoarchive

	f, err := os.Open(path)
	if err != nil {
		t.Fatal(err)
	}
	defer f.Close()

	p, err := Parse(f, "mycgo")
	if err != nil {
		t.Fatal(err)
	}
	if p.Arch != runtime.GOARCH {
		t.Errorf("%s: got %v, want %v", path, p.Arch, runtime.GOARCH)
	}
	var found1 bool
	var found2 bool
	for _, s := range p.Syms {
		if s.Name == "mycgo.go1" {
			found1 = true
		}
		if s.Name == "mycgo.go2" {
			found2 = true
		}
	}
	if !found1 {
		t.Errorf(`%s: symbol "mycgo.go1" not found`, path)
	}
	if !found2 {
		t.Errorf(`%s: symbol "mycgo.go2" not found`, path)
	}

	c1 := "c1"
	c2 := "c2"

	found1 = false
	found2 = false

	switch runtime.GOOS {
	case "darwin":
		c1 = "_" + c1
		c2 = "_" + c2
		for _, obj := range p.Native {
			mf, err := macho.NewFile(obj)
			if err != nil {
				t.Fatal(err)
			}
			if mf.Symtab == nil {
				continue
			}
			for _, s := range mf.Symtab.Syms {
				switch s.Name {
				case c1:
					found1 = true
				case c2:
					found2 = true
				}
			}
		}
	case "windows":
		if runtime.GOARCH == "386" {
			c1 = "_" + c1
			c2 = "_" + c2
		}
		for _, obj := range p.Native {
			pf, err := pe.NewFile(obj)
			if err != nil {
				t.Fatal(err)
			}
			for _, s := range pf.Symbols {
				switch s.Name {
				case c1:
					found1 = true
				case c2:
					found2 = true
				}
			}
		}
	case "aix":
		c1 = "." + c1
		c2 = "." + c2
		for _, obj := range p.Native {
			xf, err := xcoff.NewFile(obj)
			if err != nil {
				t.Fatal(err)
			}
			for _, s := range xf.Symbols {
				switch s.Name {
				case c1:
					found1 = true
				case c2:
					found2 = true
				}
			}
		}

	default:
		for _, obj := range p.Native {
			ef, err := elf.NewFile(obj)
			if err != nil {
				t.Fatal(err)
			}
			syms, err := ef.Symbols()
			if err != nil {
				t.Fatal(err)
			}
			for _, s := range syms {
				switch s.Name {
				case c1:
					found1 = true
				case c2:
					found2 = true
				}
			}
		}
	}

	if !found1 {
		t.Errorf(`%s: symbol %q not found`, path, c1)
	}
	if !found2 {
		t.Errorf(`%s: symbol %q not found`, path, c2)
	}
}<|MERGE_RESOLUTION|>--- conflicted
+++ resolved
@@ -150,14 +150,6 @@
 	return nil
 }
 
-<<<<<<< HEAD
-// Check that a symbol has a given name.
-func matchSymName(symname, want string) bool {
-	return strings.HasPrefix(symname, want+"#") // new style, with index
-}
-
-=======
->>>>>>> d282b0f1
 func TestParseGoobj(t *testing.T) {
 	path := go1obj
 
